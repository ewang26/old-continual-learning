#main_batch 

from data import RandomMemorySetManager, KMeansMemorySetManager, \
        LambdaMemorySetManager, GSSMemorySetManager, ClassBalancedReservoirSampling, iCaRL
from managers import MnistManagerSplit, Cifar10ManagerSplit, Cifar100ManagerSplit
from configs.config import Config
from pathlib import Path
from itertools import zip_longest
import os
import csv
import wandb
import torch
import random
import numpy as np
import yaml
import argparse


# # Check for M1 Mac MPS (Apple Silicon GPU) support
# if hasattr(torch.backends, "mps") and torch.backends.mps.is_available():
#     print("Using M1 Mac")
#     DEVICE = torch.device("mps")
# # Check for CUDA support (NVIDIA GPU)
# elif torch.cuda.is_available():
#     print("Using CUDA")
#     DEVICE = torch.device("cuda")
# # Default to CPU if neither is available
# else:
#     print("Using CPU")
#     DEVICE = torch.device("cpu")

#DEVICE = torch.device("cpu")

<<<<<<< HEAD
=======
from data import DEVICE


>>>>>>> e3461bd3
def setup_wandb(config: Config):
    run_name = config.run_name
    experiment_tag = getattr(config, "experiment_tag", None)
    experiment_metadata_path = getattr(config, "experiment_metadata_path", None)
    tags = [experiment_tag] if experiment_tag is not None else []

    run = wandb.init(
        tags=tags,
        project=config.wandb_project_name,
        entity=config.wandb_profile,
        name=run_name,
        config=config.config_dict,
    )

    if experiment_metadata_path is not None:
        # Create csv storing run ida
        new_row = [run.path]
        file_exists = os.path.exists(experiment_metadata_path)
        # Open the file in append mode ('a') if it exists, otherwise in write mode ('w')
        with open(
            experiment_metadata_path, mode="a" if file_exists else "w", newline=""
        ) as file:
            writer = csv.writer(file)
            writer.writerow(new_row)


def main(config: Config):
    if config.use_wandb:
        setup_wandb(config)
    
    rng = np.random.default_rng(seed = config.random_seed)

    # loop through all p-values that we list
    for p_index, p in enumerate(config.p_arr):
        print(f'*** starting experiment for p = {p}')

        # each p has a particular # samples to use: index into list of num_samples to use
        num_samples = getattr(config, "num_samples", 0)[p_index]

        for sample_num in range(num_samples):
            random_seed = int(rng.integers(low=0, high=1e6))
            # memory_set_manager = config.memory_set_manager(
            #     p, random_seed=random_seed
            # )

            # initialize load or save directory
            model_save_dir = getattr(config, "model_save_dir", None)
            if (model_save_dir is not None) and (not os.path.exists(model_save_dir)):
                os.mkdir(model_save_dir)
            #model_save_dir = f'{model_save_dir}/{p}/'
            model_load_dir = getattr(config, "model_load_dir", None)
            if model_load_dir is not None:
                print("Model load path given so loading model and not training")
                print("If this is unintended behaviour, remove model_load_dir from config")

            if config.memory_set_manager == RandomMemorySetManager:
                    memory_set_manager = config.memory_set_manager(p, random_seed=random_seed)
            elif config.memory_set_manager == KMeansMemorySetManager:
                memory_set_manager = config.memory_set_manager(
                    p,
                    num_centroids=config.num_centroids,
                    device=DEVICE,
                    random_seed=random_seed
                )
            elif config.memory_set_manager == LambdaMemorySetManager:
                memory_set_manager = config.memory_set_manager(p) # more parameters to come soon
            elif config.memory_set_manager == GSSMemorySetManager:
                memory_set_manager = config.memory_set_manager(p, random_seed=random_seed)
            elif config.memory_set_manager == ClassBalancedReservoirSampling:
                memory_set_manager = config.memory_set_manager(p, random_seed=random_seed)
            elif config.memory_set_manager == iCaRL:
                memory_set_manager = config.memory_set_manager(p, n_classes = 2, random_seed=random_seed)


            else:
                raise ValueError(f"Unsupported memory set manager: {config.memory_set_manager}")
            
            manager = config.learning_manager(
                memory_set_manager=memory_set_manager,
                use_wandb=config.use_wandb,
                model=config.model,
            )

            epochs = config.epochs
            num_tasks = manager.num_tasks

            # Train on first task
            final_accs = []
            final_backward_transfers = []

            for task_num in range(num_tasks):
                
                if model_load_dir is not None:
                    
                    for ideal_model_index in range(config.num_ideal_models):
                    
                        #for grad_loc in ['start', 'end']: # eval grad at both start and end of task
                        # Load model and run evaluation
                        post_train_model_load_path = (
                            #f'{model_load_dir}/{config.memory_selection_method}/1/train/task_{task_num}/{grad_loc}_grad/model.pt'
                            #f'{model_load_dir}/ideal_model/task_{task_num}/{grad_loc}_grad/model.pt'
                            f'{model_load_dir}/ideal_model/train_{ideal_model_index}/task_{task_num}/model.pt'
                            #f'{model_load_dir}/ideal_model/{config.memory_selection_method}/1/train/task_{task_num}/{grad_loc}_grad/model.pt'
                        )
                        post_train_model = torch.load(post_train_model_load_path, map_location=DEVICE)
                        # post_train_model = torch.load(post_train_model_load_path, map_location="mps") # only for MPS. change to cuda for cluster!
                        # Can get pre training model 

                        for grad_type in config.grad_type:
                            
                            if not ((grad_type == 'past') and (task_num == 0)): # no past gradients for first task
                                # save gradients w.r.t ideal weights
                                if config.use_random_img:
                                    mem_sel_path = f"{model_load_dir}/{config.memory_selection_method}_random_img"
                                else:
                                    mem_sel_path = f"{model_load_dir}/{config.memory_selection_method}"
                                if not os.path.exists(mem_sel_path): os.mkdir(mem_sel_path)
                                p_save_path = f"{mem_sel_path}/{p}" # save path for 0.x of memory set
                                if not os.path.exists(p_save_path): os.mkdir(p_save_path)
                                run_save_path = f"{p_save_path}/run_{sample_num}" # save path for a specific run
                                if not os.path.exists(run_save_path): os.mkdir(run_save_path)
                                specific_run_save_path = f"{run_save_path}/train_{ideal_model_index}" # save path for a specific ideal_model eval
                                if not os.path.exists(specific_run_save_path): os.mkdir(specific_run_save_path)
                                grad_save_path = f"{specific_run_save_path}/grad_task_{task_num}"
                                if not os.path.exists(grad_save_path): os.mkdir(grad_save_path)
                                loc_save_path = f"{grad_save_path}/{grad_type}_grad"
                                if not os.path.exists(loc_save_path): os.mkdir(loc_save_path)
                                
                                # save gradients function
                                manager.compute_gradients_at_ideal(
                                    model = post_train_model,
                                    grad_save_path = loc_save_path,
                                    p = p,
                                    grad_type = grad_type,
                                    use_random_img = config.use_random_img)
                                
                            # update memory set (if needed)
                            manager.update_memory_set(model = post_train_model, p = p)
                            
                        
                        
                        ### Eventually, we want to put gradients, training loss in evaluate task as well
                        ## So, we also want the accuracy on the memory set eval on ideal model
                        ## current evaluate_task uses test dataloader, so we use train dataloader here as a hack
                        # acc, backward_transfer = manager.evaluate_task(model=post_train_model,
                        #                                             test_dataloader = manager._get_task_dataloaders(use_memory_set = config.use_memory_set, 
                        #                                                                                             batch_size = 64)[0])
                else:
                    # right now, training is only implemented for 1 sample per p
                    # update: commented out for training multiple models
                    #assert num_samples == 1

                    # Train model from scratch
                    if model_save_dir is not None:
                        #create save dir
                        mem_sel_path = f"{model_save_dir}/{config.memory_selection_method}"
                        if not os.path.exists(mem_sel_path): os.mkdir(mem_sel_path)
                        model_p_save_dir = f'{mem_sel_path}/{p}'
                        if not os.path.exists(model_p_save_dir): os.mkdir(model_p_save_dir)
                        # create train save dir
                        model_train_save_dir = f'{model_p_save_dir}/train_{sample_num}'
                        if not os.path.exists(model_train_save_dir): os.mkdir(model_train_save_dir)
                        #create task specific save dir
                        model_save_path = f"{model_train_save_dir}/task_{task_num}"
                        if not os.path.exists(model_save_path):
                            os.mkdir(model_save_path)
                    else:
                        model_save_path = None

                    print(f"Training on Task {task_num}")
                    acc, backward_transfer = manager.train(
                        epochs=epochs,
                        batch_size=config.batch_size,
                        lr=config.lr,
                        use_memory_set=config.use_memory_set,
                        model_save_path=model_save_path,
                        train_debug = config.train_debug,
                        p = p,
                        use_weights = True
                    )

                    # Collect performance metrics, for 1 sample
                    final_accs.append(acc)
                    final_backward_transfers.append(backward_transfer)

                     # for the sample, save accs in array and save in gradient path. eventually we push this to wandb
                    acc_save_path = model_train_save_dir
                    np.save(f'{acc_save_path}/acc.npy', final_accs)
                    print(f'acc: {final_accs}')


                # Advance the task
                if task_num < num_tasks - 1:
                    manager.next_task()

        # Log all final results
        tasks = list(range(num_tasks))
        data = [
            [task, final_acc, b_transfer]
            for task, final_acc, b_transfer in zip_longest(
                tasks,
                final_accs,
                final_backward_transfers,
            )
        ]
        table = wandb.Table(
            data=data, columns=["task_idx", "final_test_acc", "final_test_backward_transfer"]
        )  

    if config.use_wandb:
        wandb.log({"Metric Table": table})
        # Finish wandb run
        wandb.finish()


if __name__ == "__main__":
    parser = argparse.ArgumentParser(description="Run a maze controller")
    parser.add_argument(
        "--config",
        type=str,
        default=None,
        help="Configuration file to run from.",
    )
    args = parser.parse_args()

    with open(f"{args.config}", "r") as f:
        config_dict = yaml.load(f, Loader=yaml.FullLoader)

    config = Config(config_dict)

    main(config)<|MERGE_RESOLUTION|>--- conflicted
+++ resolved
@@ -8,10 +8,12 @@
 from itertools import zip_longest
 import os
 import csv
+
 import wandb
 import torch
 import random
 import numpy as np
+
 import yaml
 import argparse
 
@@ -31,12 +33,9 @@
 
 #DEVICE = torch.device("cpu")
 
-<<<<<<< HEAD
-=======
 from data import DEVICE
 
 
->>>>>>> e3461bd3
 def setup_wandb(config: Config):
     run_name = config.run_name
     experiment_tag = getattr(config, "experiment_tag", None)
